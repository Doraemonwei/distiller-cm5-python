--- conflicted
+++ resolved
@@ -6,7 +6,7 @@
 import argparse
 import sys
 import os
-import threading
+import time
 import logging  # Import standard logging
 from colorama import Fore, Style, init as colorama_init
 
@@ -26,10 +26,7 @@
     LOGGING_LEVEL,
     MCP_SERVER_SCRIPT_PATH,
     API_KEY,
-    AUTO_RECOGNIZE,
-    WAKE_WORD
 )
-
 from distiller_cm5_python.utils.distiller_exception import (
     UserVisibleError,
     LogOnlyError,
@@ -37,22 +34,13 @@
 from functools import partial  # Import partial for asyncio.to_thread
 
 try:
-<<<<<<< HEAD
-    from distiller_cm5_sdk import parakeet
-except ImportError:
-    parakeet = None  # Placeholder if the SDK isn't installed
-=======
     from distiller_cm5_sdk import parakeet as asr_provider
 except ImportError:
     asr_provider = None  # Placeholder if the SDK isn't installed
->>>>>>> ea11ef7e
 
 # Get logger for this module after setup
 logger = logging.getLogger(__name__)
 
-is_wake = False
-wake_timer = None
-lock = threading.Lock()
 
 class CLIEventHandler:
     """Handles UI events for CLI display"""
@@ -116,78 +104,33 @@
             logger.debug(f"CLIEventHandler received unhandled event type: {evt.type}")
 
 
-<<<<<<< HEAD
-async def chat_loop(client: MCPClient, parakeet_instance):
-=======
 async def chat_loop(client: MCPClient, asr_instance):
->>>>>>> ea11ef7e
     """Start an interactive chat loop with the user, supporting text and audio input."""
-
     colorama_init()  # Initialize colorama
-    if AUTO_RECOGNIZE and parakeet_instance:
-        print(f"{Style.BRIGHT}Auto recognition enabled.{Style.RESET_ALL}")
-        input_type = "AUTO_RECOGNIZE"
-
-<<<<<<< HEAD
-    elif parakeet_instance:
-=======
+
     if asr_instance:
->>>>>>> ea11ef7e
         print(
             f"{Style.BRIGHT}Chat session started. Type '/mic' to record audio, 'exit' or 'quit' to end.{Style.RESET_ALL}\n"
         )
-        input_type = "PUSH_TO_TALK"
-
     else:
         print(
             f"{Style.BRIGHT}Chat session started (Audio disabled). Type 'exit' or 'quit' to end.{Style.RESET_ALL}\n"
         )
-        input_type = "CONSOLE_INPUT"
-
-    global is_wake
-    is_wake = False
+
     while True:
-        user_input_for_llm = ""
+        user_input_text = ""
+        transcribed_text = ""
         try:
             # Get user input asynchronously to avoid blocking
             prompt = f"{Style.BRIGHT}\nYou: {Style.RESET_ALL}"
-            if input_type =="AUTO_RECOGNIZE":
-                logging.info(
-                    f"{Fore.YELLOW}Starting vad audio input... {Style.RESET_ALL}"
-                )
-                print(f"{Fore.YELLOW}{prompt}{Style.RESET_ALL}")
-                for text in parakeet_instance.auto_record_and_transcribe():
-                    user_input_text = text
-                    logging.info(f"{Fore.YELLOW}Transcribed text: {text}{Style.RESET_ALL}")
-                    if user_input_text:
-                        wake_status = check_wake_word_status(user_input_text, is_wake)
-                        if wake_status == 1:
-                            is_wake = True
-                            cancel_wake_timer()
-                            print(
-                                f"{Style.BRIGHT}You (Audio): {Style.RESET_ALL}{user_input_text}"
-                            )
-                        elif wake_status == 2:
-                            is_wake = True
-                            user_input_for_llm = user_input_text
-                            cancel_wake_timer()
-                            print(
-                                f"{Style.BRIGHT}You (Audio): {Style.RESET_ALL}{user_input_text}"
-                            )
-                            break
-                        else:
-                            continue
-
-            elif input_type =="PUSH_TO_TALK":
-                # Use asyncio.to_thread to run the blocking input() in a separate thread
-                user_input_text = await asyncio.to_thread(partial(input, prompt))
-
-<<<<<<< HEAD
-                # Check for exit command
-                if user_input_text.lower() in ["exit", "quit", "q"]:
-                    print("Exiting chat...")
-                    break
-=======
+            # Use asyncio.to_thread to run the blocking input() in a separate thread
+            user_input_text = await asyncio.to_thread(partial(input, prompt))
+
+            # Check for exit command
+            if user_input_text.lower() in ["exit", "quit", "q"]:
+                print("Exiting chat...")
+                break
+
             # Check for audio input command
             if user_input_text.lower() == "/mic":
                 if asr_instance is None:
@@ -195,66 +138,12 @@
                         f"{Fore.YELLOW}Audio input is disabled (SDK not found or --disable-audio used).{Style.RESET_ALL}"
                     )
                     continue
->>>>>>> ea11ef7e
-
-                elif user_input_text.lower() == "/mic":
-                    if parakeet_instance is None:
-                        print(
-                            f"{Fore.YELLOW}Audio input is disabled (SDK not found or --disable-audio used).{Style.RESET_ALL}"
-                        )
-                        continue
-
-<<<<<<< HEAD
-                    print(
-                        f"{Fore.YELLOW}Starting audio input... Press Enter to start recording.{Style.RESET_ALL}"
-                    )
-                    await asyncio.to_thread(input)  # Wait for Enter press
-
-                    if await asyncio.to_thread(parakeet_instance.start_recording):
-                        print(
-                            f"{Fore.YELLOW}Recording... Press Enter to stop.{Style.RESET_ALL}"
-                        )
-                        await asyncio.to_thread(input)  # Wait for Enter press to stop
-                        audio_data = await asyncio.to_thread(
-                            parakeet_instance.stop_recording
-                        )
-
-                        if audio_data:
-                            print(f"{Fore.YELLOW}Transcribing...{Style.RESET_ALL}")
-                            # Transcribe using asyncio.to_thread as transcribe_buffer might be CPU-bound
-                            transcribed_segments = []
-                            try:
-                                # Use a wrapper function for the generator in to_thread
-                                def get_transcription_sync(data):
-                                    return list(parakeet_instance.transcribe_buffer(data))
-
-                                transcribed_segments = await asyncio.to_thread(
-                                    get_transcription_sync, audio_data
-                                )
-
-                            except Exception as e:
-                                logger.error(f"Error during transcription: {e}")
-                                print(
-                                    f"{Fore.RED}\nError during transcription: {e}{Style.RESET_ALL}"
-                                )
-                                continue  # Skip processing this turn
-
-                            if transcribed_segments:
-                                transcribed_text = " ".join(transcribed_segments).strip()
-                                print(
-                                    f"{Style.BRIGHT}You (Audio): {Style.RESET_ALL}{transcribed_text}"
-                                )
-                                user_input_for_llm = (
-                                    transcribed_text  # Use transcribed text
-                                )
-                                # Send transcribed text to client
-                                await client.process_query(user_input_for_llm)
-                            else:
-                                print(
-                                    f"{Fore.YELLOW}Transcription returned no text.{Style.RESET_ALL}"
-                                )
-                                continue  # Skip processing if transcription is empty
-=======
+
+                print(
+                    f"{Fore.YELLOW}Starting audio input... Press Enter to start recording.{Style.RESET_ALL}"
+                )
+                await asyncio.to_thread(input)  # Wait for Enter press
+
                 if await asyncio.to_thread(asr_instance.start_recording):
                     print(
                         f"{Fore.YELLOW}Recording... Press Enter to stop.{Style.RESET_ALL}"
@@ -295,16 +184,19 @@
                             # Send transcribed text to client
                             await client.process_query(user_input_for_llm)
                             continue  # Skip the second process_query call
->>>>>>> ea11ef7e
                         else:
-                            print(f"{Fore.YELLOW}No audio recorded.{Style.RESET_ALL}")
-                            continue  # Go back to the start of the loop for new input
+                            print(
+                                f"{Fore.YELLOW}Transcription returned no text.{Style.RESET_ALL}"
+                            )
+                            continue  # Skip processing if transcription is empty
                     else:
-                        print(f"{Fore.RED}Failed to start recording.{Style.RESET_ALL}")
-                        continue  # Go back to the start of the loop
-
+                        print(f"{Fore.YELLOW}No audio recorded.{Style.RESET_ALL}")
+                        continue  # Go back to the start of the loop for new input
                 else:
-                    user_input_for_llm = user_input_text  # Use text input
+                    print(f"{Fore.RED}Failed to start recording.{Style.RESET_ALL}")
+                    continue  # Go back to the start of the loop
+            else:
+                user_input_for_llm = user_input_text  # Use text input
 
             # Process the query (either text or transcribed audio)
             if not user_input_for_llm:  # Should only happen if text input was empty
@@ -312,7 +204,6 @@
 
             try:
                 await client.process_query(user_input_for_llm)
-                reset_wake_timer()
                 print()  # Ensure newline after the full response/stream is printed
             except LogOnlyError as e:
                 # Handle errors potentially raised from within process_query's streaming
@@ -348,50 +239,6 @@
             logger.exception("Error details:")
             # break # Optional: exit on unexpected errors
 
-def check_wake_word_status(text: str, is_waked) -> int:
-
-    if is_waked:
-        return 2
-
-    words = (text.strip().lower()
-             .replace(".", "")
-             .replace("!", "")
-             .replace(",","")
-             .split())
-
-    # Only wake
-    if WAKE_WORD.lower() in words and len(words) <= 3:
-        return 1
-    #  Wake + Speak
-    elif  WAKE_WORD.lower() in words and len(words) > 3:
-        return 2
-    #  No wake
-    else:
-        return 3
-
-def expire_wake():
-    global is_wake
-    with lock:
-        is_wake = False
-    logging.info(f"{Fore.YELLOW}[wake word expired]{Style.RESET_ALL}")
-
-def reset_wake_timer():
-    global wake_timer
-    # If a previous timer exists and hasn't triggered yet, cancel it
-    if wake_timer is not None:
-        wake_timer.cancel()
-    # Start a new 2-second timer
-    wake_timer = threading.Timer(7, expire_wake)
-    wake_timer.daemon = True   # Daemon thread, automatically exits with the program
-    wake_timer.start()
-    logging.info(f"{Fore.YELLOW}[wake word reset]{Style.RESET_ALL}")
-
-def cancel_wake_timer():
-    global wake_timer
-    if wake_timer is not None:
-        wake_timer.cancel()
-        wake_timer = None
-        logging.info(f"{Fore.YELLOW}[wake word timer cancelled]{Style.RESET_ALL}")
 
 def parse_arguments():
     parser = argparse.ArgumentParser(description="MCP Client CLI")
@@ -425,7 +272,6 @@
         choices=["DEBUG", "INFO", "WARNING", "ERROR", "CRITICAL"],
         help="Set logging level",
     )
-
     parser.add_argument(
         "--disable-audio",
         action="store_true",
@@ -469,22 +315,6 @@
         dispatcher=event_dispatcher,
     )
 
-<<<<<<< HEAD
-    # Instantiate parakeetAsr only if SDK is available and not disabled
-    parakeet_module = None
-    parakeet_instance = None
-    if not args.disable_audio:
-        try:
-            # Dynamically import whisper if not already done or if it was None
-            global parakeet
-            if parakeet is None:
-                from distiller_cm5_sdk import parakeet as sdk_parakeet
-
-                parakeet = sdk_parakeet  # Assign to the global placeholder
-
-            if parakeet:  # Check if import succeeded
-                parakeet_instance = parakeet.Parakeet(vad_silence_duration=0.5)
-=======
     # Instantiate Whisper only if SDK is available and not disabled
     asr_module = None
     asr_instance = None
@@ -499,7 +329,6 @@
 
             if asr_provider:  # Check if import succeeded
                 asr_instance = asr_provider.Parakeet(audio_config={"rate": 48000})
->>>>>>> ea11ef7e
                 logger.info("Parakeet SDK loaded and instance created.")
             else:
                 logger.warning("Audio input disabled: distiller_cm5_sdk not found.")
@@ -511,17 +340,6 @@
             print(
                 f"{Fore.YELLOW}Warning: Failed to import distiller_cm5_sdk. Audio input will be disabled.{Style.RESET_ALL}"
             )
-<<<<<<< HEAD
-            parakeet = None  # Ensure whisper is None if import fails here
-        except Exception as e:
-            logger.error(f"Error initializing Parakeet: {e}", exc_info=True)
-            print(f"{Fore.RED}Error initializing audio input: {e}{Style.RESET_ALL}")
-            parakeet_instance = None  # Ensure instance is None on error
-            parakeet = None  # Ensure parakeet module ref is None
-    else:
-        logger.info("Audio input explicitly disabled via --disable-audio flag.")
-        parakeet = None  # Ensure parakeet is None if disabled by flag
-=======
             asr_provider = None  # Ensure asr_provider is None if import fails here
         except Exception as e:
             logger.error(f"Error initializing ASR: {e}", exc_info=True)
@@ -531,7 +349,6 @@
     else:
         logger.info("Audio input explicitly disabled via --disable-audio flag.")
         asr_provider = None  # Ensure asr_provider is None if disabled by flag
->>>>>>> ea11ef7e
 
     try:
         logger.info("Connecting to MCP server...")
@@ -544,11 +361,7 @@
             sys.exit(1)
 
         logger.info("Connection successful. Starting chat loop.")
-<<<<<<< HEAD
-        await chat_loop(client, parakeet_instance)  # Pass whisper instance
-=======
         await chat_loop(client, asr_instance)  # Pass asr instance
->>>>>>> ea11ef7e
 
     except UserVisibleError as e:
         logger.error(f"Initialization Error: {e}")
@@ -559,15 +372,9 @@
     finally:
         logger.info("Cleaning up client resources...")
         await client.cleanup()
-<<<<<<< HEAD
-        logger.info("Cleaning up Whisper resources...")
-        if parakeet_instance:
-            parakeet_instance.cleanup()  # Cleanup Whisper resources only if it exists
-=======
         logger.info("Cleaning up ASR resources...")
         if asr_instance:
             asr_instance.cleanup()  # Cleanup ASR resources only if it exists
->>>>>>> ea11ef7e
         else:
             logger.info("ASR resources cleanup skipped (instance not created).")
         logger.info("Cleaning up event dispatcher...")
