import time
import asyncio
from typing import Optional, List, Dict, Any
import json
import logging
import json5

from mcp import ClientSession, StdioServerParameters
from mcp.client.stdio import stdio_client
import sys
import os

# Change back to absolute imports
from distiller_cm5_python.client.mid_layer.llm_client import LLMClient
from distiller_cm5_python.client.mid_layer.processors import (
    MessageProcessor,
    ToolProcessor,
    PromptProcessor,
)
from distiller_cm5_python.utils.config import (
    STREAMING_ENABLED,
    SERVER_URL,
    PROVIDER_TYPE,
    MODEL_NAME,
    TIMEOUT,
)
from contextlib import AsyncExitStack

# Remove colorama import
from distiller_cm5_python.utils.distiller_exception import (
    UserVisibleError,
    LogOnlyError,
)
import signal
import traceback
import concurrent.futures
from distiller_cm5_python.client.ui.events.event_dispatcher import EventDispatcher
from distiller_cm5_python.client.ui.events.event_types import (
    EventType,
    StatusType,
    MessageEvent,
    ActionEvent,
    StatusEvent,
    CacheEvent,
)

# Get logger instance for this module
logger = logging.getLogger(__name__)


class MCPClient:
    def __init__(
        self,
        streaming: Optional[bool] = None,
        llm_server_url: Optional[str] = None,
        provider_type: Optional[str] = None,
        model: Optional[str] = None,
        api_key: Optional[str] = None,
        timeout: Optional[int] = None,
        dispatcher: Optional[EventDispatcher] = None,
    ):
        self.session = None
        self.write = None
        self.stdio = None
        self.exit_stack = AsyncExitStack()
        # Use provided value or fallback to config default
        # The streaming flag here is primarily for informing the UI layer.
        # MCPClient internal logic will use non-streaming calls.
        self.streaming = streaming if streaming is not None else STREAMING_ENABLED
        _llm_server_url = llm_server_url or SERVER_URL
        _provider_type = provider_type or PROVIDER_TYPE
        _model = model or MODEL_NAME
        _api_key = api_key  # Optional, can be None
        _timeout = timeout or TIMEOUT
        # TODO questionable if we need to keep both config system and init params system
        self.server_name = None
        self._is_connected = False  # Track connection status

        # Initialize available tools, resources, and prompts
        self.available_tools = []
        self.available_resources = []  # Store for potential future use/inspection
        self.available_prompts = []  # Store for potential future use/inspection

        # Initialize processors
        self.message_processor = MessageProcessor()
        self.prompt_processor = PromptProcessor()

        # Initialize the LLM provider with unified configuration
        # Pass the streaming flag to LLMClient as it might have internal uses
        logger.debug(
            f"Initializing LLMClient with server_url={_llm_server_url}, model={_model}, type={_provider_type}, stream={self.streaming}"
        )
        self.llm_provider = LLMClient(
            server_url=_llm_server_url,
            model=_model,
            provider_type=_provider_type,
            api_key=_api_key,
            timeout=_timeout,
            streaming=self.streaming,
        )

        # ToolProcessor initialized after session creation in connect_to_server
        self.tool_processor = None

        logger.debug("Client initialized with components")

        self.dispatcher = dispatcher

    async def connect_to_server(self, server_script_path: str) -> bool:
        """Connect to an MCP server"""

        if not server_script_path.endswith(".py"):
            raise UserVisibleError("Server script must be a .py file")

        # use current python interpreter by default
        server_params = StdioServerParameters(
            command=sys.executable, args=[server_script_path], env=None
        )

        try:
            logger.debug(f"Setting up stdio transport")
            
            self.message_processor.cleanup() # reset message processor

            start_time = time.time()
            stdio_transport = await self.exit_stack.enter_async_context(
                stdio_client(server_params)
            )
            self.stdio, self.write = stdio_transport
            self.session = await self.exit_stack.enter_async_context(
                ClientSession(self.stdio, self.write)
            )

            logger.debug(f"Session established, initializing")

            init_result = await self.session.initialize()
            self.server_name = init_result.serverInfo.name

            # If the server reports a generic "cli" name, use our utility to get a better name
            if self.server_name == "cli":
                from distiller_cm5_python.utils.server_utils import extract_server_name

                self.server_name = extract_server_name(server_script_path)
                logger.debug(f"Using extracted server name: {self.server_name}")

            end_time = time.time()
            logger.debug(f"Server connection completed in {end_time - start_time:.2f}s")

            # Initialize tool processor after session is created
            self.tool_processor = ToolProcessor(self.session)

            logger.debug(f"Refreshing tool capabilities")

            await self.refresh_capabilities()

            # setup system prompt
            self.message_processor.set_system_message(
                self.prompt_processor.generate_system_prompt()
            )

            # setup sample (few shot) prompts
            for prompt in self.available_prompts:
                for message in prompt["messages"]:
                    if message["role"] in ["user", "assistant"]:
                        self.message_processor.add_message(
                            message["role"], message["content"]
                        )
                    else:
                        logger.warning(
                            f"Few shot injection message role not supported: {message['role']}"
                        )

            # enable cache restore if provider is llama-cpp
            if self.llm_provider.provider_type == "llama-cpp":
                self.dispatcher.dispatch(
                    StatusEvent(
                        type=EventType.INFO,
                        content="Connecting to server, restoring cache...",
                        status=StatusType.IN_PROGRESS,
                        component="cache",
                    )
                )

                # Send a more specific status event for cache restoration
                # Dispatch a proper cache event
                self.dispatcher.dispatch(
                    CacheEvent.restoration_started(model_name=self.llm_provider.model)
                )

                try:
                    # Restore cache (this is the operation that can cause errors if interrupted)
                    await self.llm_provider.restore_cache(
                        self.message_processor.get_formatted_messages(),
                        self.available_tools,
                    )

                    # Set the connection status to True after cache is successfully restored
                    self._is_connected = True

                    # Dispatch a proper cache completion event
                    self.dispatcher.dispatch(
                        CacheEvent.restoration_completed(
                            model_name=self.llm_provider.model
                        )
                    )

                    return True

                except Exception as e:
                    logger.error(f"Failed to restore cache: {e}")
                    # No need for additional status update here as we'll dispatch an error event below

                    # Dispatch a proper cache failure event
                    self.dispatcher.dispatch(
                        CacheEvent.restoration_failed(
                            error_message=str(e), model_name=self.llm_provider.model
                        )
                    )
                    return False
            else:
                # For other provider types, just set connected
                self._is_connected = True
                return True

        except Exception as e:
            logger.error(f"Failed to connect to server: {e}")
            # Dispatch a generic connection error event
            self.dispatcher.dispatch(
                StatusEvent(
                    type=EventType.STATUS,
                    content=f"Failed to connect to server: {e}",
                    status=StatusType.FAILED,
                    component="connection",
                )
            )
            return False

    async def refresh_capabilities(self):
        """Refresh the client's knowledge of server capabilities"""
        if not self.session:
            raise UserVisibleError(
                "Not connected to Mcp Server, so can't refresh capabilities"
            )

        # First refresh tools through the tool processor
        await self.tool_processor.refresh_capabilities()

        # Set available tools
        self.available_tools = self.tool_processor.format_tools()

        # Set available resources
        try:
            resources_response = await self.session.list_resources()
            self.available_resources = resources_response.resources
        except Exception as e:
            logger.warning(f"Failed to get resources: {e}")
            self.available_resources = []

        # Set available prompts
        try:
            self.available_prompts = await self.prompt_processor.format_prompts(
                self.session
            )

        except Exception as e:
            logger.warning(f"Failed to get prompts: {e}")
            self.available_prompts = []

    async def _execute_tool_calls(self, tool_calls: List[Dict[str, Any]]) -> None:
        """Helper method to execute tool calls and add results to history."""
        logger.info(f"Found {len(tool_calls)} tool calls to execute")
        for i, tool_call in enumerate(tool_calls):
            logger.info(f"Executing tool call {i + 1}/{len(tool_calls)}")
            tool_result_content = "Error: Tool call execution failed."

            # Create action event for tool execution start
            tool_name = (
                tool_call.get("function", {}).get("name", "unknown")
                if "function" in tool_call
                else tool_call.get("name", "unknown")
            )

            # --- Handle pre-identified LLM tool parse errors first ---
            if tool_name == "__llm_tool_parse_error__":
                logger.warning(f"Handling pre-identified LLM tool parse error: {tool_call.get('id')}")
                raw_error_args_str = tool_call.get("function", {}).get("arguments", "{}")
                error_details_dict = {}
                try:
<<<<<<< HEAD
                    error_details_dict = json5.loads(raw_error_args_str)
=======
                    error_details_dict = json.loads(raw_error_args_str)
>>>>>>> ea11ef7e
                    parsed_error_message = error_details_dict.get('error_message', 'Unknown parsing error')
                    original_snippet = error_details_dict.get('original_content_snippet', 'N/A')
                    error_type = error_details_dict.get('error_type', 'LLMToolParseError')
                    tool_result_content = f"Error: LLM tool call parsing failed ({error_type}). Message: {parsed_error_message}.'"
<<<<<<< HEAD
                except Exception as e:
                    logger.error(f"Could not parse details for __llm_tool_parse_error__: {e}. Args: {raw_error_args_str}")
                    tool_result_content = f"Error: LLM tool call parsing failed. Could not parse internal error details: {raw_error_args_str}"

                # Dispatch an error event for the parsing failure
                action_event = ActionEvent(
                    type=EventType.ERROR,
                    content=tool_result_content, # Use the detailed error message
                    status=StatusType.FAILED,
                    tool_name=tool_name, # This will be "__llm_tool_parse_error__"
                    tool_args=error_details_dict if error_details_dict else {"raw_args": raw_error_args_str}, # Parsed details or raw string
=======
                except json.JSONDecodeError as e:
                    logger.error(f"Could not parse details for __llm_tool_parse_error__ (JSONDecodeError): {e}. Args: {raw_error_args_str}")
                    tool_result_content = f"Error: LLM tool call parsing failed. Could not parse internal error details (JSONDecodeError): {raw_error_args_str}"
                except Exception as e:
                    logger.error(f"Could not parse details for __llm_tool_parse_error__ (General Exception): {e}. Args: {raw_error_args_str}")
                    tool_result_content = f"Error: LLM tool call parsing failed. Could not parse internal error details (General Exception): {raw_error_args_str}"

                # Dispatch an error event for the parsing failure
                action_event = ActionEvent(
                    type=EventType.ACTION,
                    content=tool_result_content, 
                    status=StatusType.FAILED,
                    tool_name=tool_name, # This will be "__llm_tool_parse_error__"
                    tool_args=error_details_dict,
>>>>>>> ea11ef7e
                    data={"tool_call": tool_call, "error": "LLMToolParseError"},
                )
                self.dispatcher.dispatch(action_event)

                # Add the parsing failure result to message history
                self.message_processor.add_failed_tool_gen(
                    original_snippet,
                    tool_call, # Original error tool_call object from parsing_utils
                    tool_result_content
                )
                continue # Move to the next tool_call in the loop
            # --- End of handling for __llm_tool_parse_error__ ---

            parsed_tool_args = tool_call.get("function", {}).get("arguments", {})

            # Dispatch ActionEvent (start) - provide args or error info based on parsing status
            action_event = ActionEvent(
                type=EventType.ACTION,
                content=f"Executing tool: {tool_name}",
                status=StatusType.IN_PROGRESS,
                tool_name=tool_name,
                tool_args=parsed_tool_args,
                data={"tool_call": tool_call},
            )
            self.dispatcher.dispatch(action_event)

            try:
                self.message_processor.add_tool_call(tool_call)
                tool_result_content = (
                    await self.tool_processor.execute_tool_call_async(tool_call)
                )
                logger.info(f"Executed tool name: {tool_call.get('id', 'N/A')}")
                logger.info(f"Executed tool result: {tool_result_content}")

                # Dispatch success event
                result_event = ActionEvent(
                    type=EventType.ACTION,
                    content=f"Tool result: {tool_result_content}",
                    status=StatusType.SUCCESS,
                    tool_name=tool_name,
                    tool_args=parsed_tool_args,  # Use the parsed dictionary here too
                    data={
                        "tool_call": tool_call,
                        "result": tool_result_content,
                    },
                )
                self.dispatcher.dispatch(result_event)
                # Add the successful tool result to message history
                self.message_processor.add_tool_result(
                    tool_call, tool_result_content
                )

            except Exception as ex:
                exception_type = type(ex).__name__
                exception_message = str(ex)
                traceback_info = ''.join(traceback.format_tb(ex.__traceback__))
                error_message = f'An error occurred when calling tool `{tool_name}`:\n' \
                                f'{exception_type}: {exception_message}\n' \
                                f'Traceback:\n{traceback_info}'
                logger.warning(error_message)
                tool_result_content = error_message  # Store error as result

                # Dispatch error event for execution failure
                error_event = ActionEvent(
                    type=EventType.ERROR,
                    content=exception_message,
                    status=StatusType.FAILED,
                    tool_name=tool_name,
                    tool_args=parsed_tool_args,  # Include parsed args even on error
                    data={"tool_call": tool_call, "error": exception_message},
                )
                self.dispatcher.dispatch(error_event)
                # Add the execution failure result to message history
                self.message_processor.add_failed_tool_execute(
                    tool_call, # The tool_call that failed execution
                    tool_result_content # Contains the detailed error message from execution
                )
            
    async def process_query(self, query: str) -> Dict[str, Any]:
        """Process a query through the LLM client.

        Args:
            query: The query to process.
        Returns:
            The processed response from the LLM client.
        """
        import time, uuid

        # Create standard message schema for thinking state
        thinking_msg = MessageEvent(
            type=EventType.INFO,
            content="Thinking...",
            status=StatusType.IN_PROGRESS,
            role="assistant",
            data=None,
        )

        # Dispatch using new message schema
        self.dispatcher.dispatch(thinking_msg)

        # Record the user's message
        user_msg = self.message_processor.add_message("user", query)

        # Dispatch user message event
        # self.dispatcher.dispatch(user_msg)

        messages = self.message_processor.get_formatted_messages()
        max_tool_iterations = 5
        current_iteration = 0

        try:
            while current_iteration < max_tool_iterations:
                current_iteration += 1
                use_stream = self.streaming

                try:
                    if use_stream:
                        # Stream and dispatch events via LLM client
                        response = await self.llm_provider.get_chat_completion_streaming_response(
                            messages=messages,
                            tools=self.available_tools,
                            dispatcher=self.dispatcher,
                        )
                    else:
                        # Non-streaming
                        response = await self.llm_provider.get_chat_completion_response(
                            messages, self.available_tools
                        )
                        self.dispatcher.dispatch(
                            MessageEvent(
                                type=EventType.MESSAGE,
                                content=response.get("message", {}).get("content", ""),
                                status=StatusType.SUCCESS,
                                role="assistant",
                            )
                        )

                except LogOnlyError as e:
                    # Create proper error message in case of streaming failure
                    error_event = MessageEvent(
                        type=EventType.ERROR,
                        content=f"Failed to get response: {str(e)}",
                        status=StatusType.FAILED,
                        role="assistant",
                        data={"error": str(e)},
                    )
                    self.dispatcher.dispatch(error_event)

                    # Add error message to the conversation as assistant message
                    error_msg = "I encountered an error while processing your request. Please try again or check your connection."
                    self.message_processor.add_message("assistant", error_msg)

                    # Create completion event to signal end of processing
                    complete_event = StatusEvent(
                        type=EventType.INFO,
                        content="",
                        status=StatusType.SUCCESS,
                        component="query",
                    )
                    self.dispatcher.dispatch(complete_event)

                    # Re-raise the error to be caught by the higher-level handler
                    raise

                # Add message to processor if any 
                if response.get("message", {}).get("content", "") != "":
                    self.message_processor.add_message(
                        "assistant", response.get("message", {}).get("content", "")
                    )

                # Extract tool calls, if no tool calls, conversation is done
                tool_calls = (response or {}).get("message", {}).get("tool_calls", [])
                if not tool_calls:
                    break

                # Create and dispatch info event for tool execution
                tool_info_event = StatusEvent(
                    type=EventType.INFO,
                    content=f"Executing tools ...",
                    status=StatusType.IN_PROGRESS,
                    component="tools",
                    data={"count": len(tool_calls)},
                )
                self.dispatcher.dispatch(tool_info_event)

                # Execute tools
                await self._execute_tool_calls(tool_calls)

                # Create and dispatch completion event for tool execution
                tool_complete_event = StatusEvent(
                    type=EventType.INFO,
                    content=f"Executed tools, processing response ...",
                    status=StatusType.SUCCESS,
                    component="tools",
                )
                self.dispatcher.dispatch(tool_complete_event)

                # Prepare for potential next iteration
                messages = self.message_processor.get_formatted_messages()

            # Create and dispatch completion event
            complete_event = StatusEvent(
                type=EventType.INFO,
                content="",
                status=StatusType.SUCCESS,
                component="query",
            )
            self.dispatcher.dispatch(complete_event)

            logger.info("--- Query Processing Complete ---")

        except LogOnlyError as e:
            # This is already handled above and has proper UI messaging
            logger.error(f"Error during streaming: {e}")
            raise
        except Exception as e:
            # Handle unexpected errors by dispatching an error event
            error_event = MessageEvent(
                type=EventType.ERROR,
                content=f"Unexpected error: {str(e)}",
                status=StatusType.FAILED,
                role="assistant",
                data={"error": str(e)},
            )
            self.dispatcher.dispatch(error_event)

            # Also dispatch completion event to signal end of processing
            complete_event = StatusEvent(
                type=EventType.INFO,
                content="",
                status=StatusType.SUCCESS,
                component="query",
            )
            self.dispatcher.dispatch(complete_event)

            # Log the error
            logger.error(f"Unexpected error in process_query: {e}", exc_info=True)
            raise

    async def cleanup(self):
        """Clean up resources used by the client."""
        logger.info("Starting MCP client cleanup")

        # Cancel all running tasks first
        await self._cancel_all_running_tasks()


        # If we have a process, terminate it
        if hasattr(self, "_proc") and self._proc:
            try:
                logger.info("Terminating MCP server process")
                # Send SIGTERM to allow graceful shutdown
                os.kill(self._proc.pid, signal.SIGTERM)

                # Wait a bit for the process to exit
                try:
                    await asyncio.wait_for(self._proc.wait(), timeout=2.0)
                except asyncio.TimeoutError:
                    logger.warning("MCP server process didn't terminate, forcing kill")
                    os.kill(self._proc.pid, signal.SIGKILL)
            except ProcessLookupError:
                # Process is already gone
                logger.info("MCP server process already terminated")
            except Exception as e:
                logger.error(
                    f"Error terminating MCP server process: {e}", exc_info=True
                )
            finally:
                self._proc = None
        else:
            logger.debug("No server process to terminate")

        # Now safely close the exit stack
        if hasattr(self, "_exit_stack") and self._exit_stack:
            await self._safe_aclose_exit_stack()
            self._exit_stack = None

        logger.info("MCP client cleanup completed")

    async def _cancel_all_running_tasks(self):
        """Cancel all running tasks safely."""
        logger.info("Cancelling all MCP client tasks")

        tasks_to_cancel_and_wait = []
        current_task = asyncio.current_task()  # Task running this cleanup logic

        # Identify tasks to cancel
        # Iterate over a copy of all_tasks() in case the set changes during iteration
        for task in list(asyncio.all_tasks()):
            if task is current_task:  # Don't cancel self
                continue

            task_name = task.get_name()
            # Only cancel tasks that seem to belong to our client based on naming convention
            if "mcp_client" in task_name.lower():
                if not task.done():
                    logger.info(f"Scheduling cancellation for MCP client task: {task_name or 'Unnamed task'}")
                    task.cancel()
                    tasks_to_cancel_and_wait.append(task)
            # Consider if there are other criteria for identifying client-related tasks

        if not tasks_to_cancel_and_wait:
            logger.info("No running MCP client tasks found to cancel and wait for.")
            return

        logger.info(f"Waiting for {len(tasks_to_cancel_and_wait)} tasks to acknowledge cancellation (timeout per task: 2s)...")

        # Wait for tasks to complete or timeout
        results = await asyncio.gather(
            *[asyncio.wait_for(task, timeout=2.0) for task in tasks_to_cancel_and_wait],
            return_exceptions=True
        )

        for task, result in zip(tasks_to_cancel_and_wait, results):
            task_name = task.get_name() or "Unnamed task"
            if isinstance(result, asyncio.CancelledError):
                logger.info(f"Task '{task_name}' was cancelled successfully.")
            elif isinstance(result, asyncio.TimeoutError):
                logger.warning(f"Task '{task_name}' timed out during cancellation grace period.")
            elif isinstance(result, Exception):
                # Log the exception type and message. exc_info=result could be used for full trace.
                logger.error(f"Task '{task_name}' raised an exception during/after cancellation: {type(result).__name__}: {result}", exc_info=False)
            else:
                # Task finished, possibly before timeout or wasn't cancellable in a way that raises CancelledError
                logger.info(f"Task '{task_name}' completed after cancellation request (result type: {type(result).__name__}).")

        logger.info("Finished processing cancellation for MCP client tasks.")

    async def _safe_aclose_exit_stack(self):
        """Safely close the exit stack with error handling."""
        logger.info("Closing MCP client exit stack")

        if not self._exit_stack:
            return

        try:
            # Set a timeout for closing the exit stack
            with concurrent.futures.ThreadPoolExecutor() as executor:
                # Create a future that will close the exit stack
                future = executor.submit(
                    lambda: asyncio.run_coroutine_threadsafe(
                        self._exit_stack.aclose(), asyncio.get_event_loop()
                    )
                )

                # Wait for the future to complete with a timeout
                try:
                    future.result(timeout=3.0)
                    logger.info("Exit stack closed successfully")
                except concurrent.futures.TimeoutError:
                    logger.warning("Timeout while closing exit stack")
                except Exception as e:
                    logger.error(f"Error closing exit stack: {e}", exc_info=True)
        except Exception as e:
            logger.error(
                f"Critical error during exit stack closure: {e}", exc_info=True
            )
            # Log the full traceback for debugging
            logger.error(traceback.format_exc())<|MERGE_RESOLUTION|>--- conflicted
+++ resolved
@@ -3,7 +3,6 @@
 from typing import Optional, List, Dict, Any
 import json
 import logging
-import json5
 
 from mcp import ClientSession, StdioServerParameters
 from mcp.client.stdio import stdio_client
@@ -286,28 +285,11 @@
                 raw_error_args_str = tool_call.get("function", {}).get("arguments", "{}")
                 error_details_dict = {}
                 try:
-<<<<<<< HEAD
-                    error_details_dict = json5.loads(raw_error_args_str)
-=======
                     error_details_dict = json.loads(raw_error_args_str)
->>>>>>> ea11ef7e
                     parsed_error_message = error_details_dict.get('error_message', 'Unknown parsing error')
                     original_snippet = error_details_dict.get('original_content_snippet', 'N/A')
                     error_type = error_details_dict.get('error_type', 'LLMToolParseError')
                     tool_result_content = f"Error: LLM tool call parsing failed ({error_type}). Message: {parsed_error_message}.'"
-<<<<<<< HEAD
-                except Exception as e:
-                    logger.error(f"Could not parse details for __llm_tool_parse_error__: {e}. Args: {raw_error_args_str}")
-                    tool_result_content = f"Error: LLM tool call parsing failed. Could not parse internal error details: {raw_error_args_str}"
-
-                # Dispatch an error event for the parsing failure
-                action_event = ActionEvent(
-                    type=EventType.ERROR,
-                    content=tool_result_content, # Use the detailed error message
-                    status=StatusType.FAILED,
-                    tool_name=tool_name, # This will be "__llm_tool_parse_error__"
-                    tool_args=error_details_dict if error_details_dict else {"raw_args": raw_error_args_str}, # Parsed details or raw string
-=======
                 except json.JSONDecodeError as e:
                     logger.error(f"Could not parse details for __llm_tool_parse_error__ (JSONDecodeError): {e}. Args: {raw_error_args_str}")
                     tool_result_content = f"Error: LLM tool call parsing failed. Could not parse internal error details (JSONDecodeError): {raw_error_args_str}"
@@ -322,7 +304,6 @@
                     status=StatusType.FAILED,
                     tool_name=tool_name, # This will be "__llm_tool_parse_error__"
                     tool_args=error_details_dict,
->>>>>>> ea11ef7e
                     data={"tool_call": tool_call, "error": "LLMToolParseError"},
                 )
                 self.dispatcher.dispatch(action_event)
